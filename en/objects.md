# Object-Oriented Programming

We've already seen several tools that OCaml provides for organizing programs,
particularly modules.  In addition, OCaml also supports object-oriented
programming.  There are objects, classes, and their associated types. In this
chapter, we'll introduce you to OCaml objects and subtyping.  In the next
chapter [xref](#classes), we'll introduce you to classes and inheritance.

<note>
<title>What is Object-Oriented Programming?</title>

Object-oriented programming (often shorted to OOP) is a programming style
that encapsulates computation and data within logical *objects*.  Each
object contains some data stored in *fields*, and has
*method* functions that can be invoked against the data within the object.
The code definition behind an object is called a *class*, and objects are
constructed from a class definition by calling a constructor with the
data that the object will use to build itself.

There are five fundamental properties that differentiate OOP from other styles:

* _Abstraction_: the details of the implementation are hidden in the
  object, and the external interface is just the set of publicly-accessible
  methods.
* _Dynamic lookup_: when a message is sent to an object, the method to
  be executed is determined by the implementation of the object, not
  by some static property of the program.  In other words, different
  objects may react to the same message in different ways.
* _Subtyping_: if an object `a` has all the functionality of an object
  `b`, then we may use `a` in any context where `b` is expected.
* _Inheritance_: the definition of one kind of object can be re-used
  to produce a new kind of object.  This new definition can override
  some behaviour, but also share code with its parent.
* _Open recursion_: an object's methods can invoke another method in the same
  object using a special variable (often called self). These method calls use
  dynamic lookup, allowing a method defined in one object to invoke methods
  defined in another object that inherits from the first.

Almost every notable modern programming language has been influenced
by OOP, and you'll have run across these terms if you've ever used
C++, Java, C#, Ruby, Python or Javascript.

</note>

<<<<<<< HEAD
## When to use objects ##

You might wonder when to use objects in OCaml, which has a multitude of
alternative mechanisms to express the same concept.  First-class modules are
more expressive (a module can include types, while classes and objects cannot).
Modules, functors, and algebraic data types also offer a wide range of ways to
express program structure.  In fact, many seasoned OCaml programmers rarely use
classes and objects, if at all.

Modules already provide these features in some form, but the main
focus of classes is on code re-use through inheritance and late
binding of methods.  This is a critical property of classes: the
methods that implement an object are determined when the object is
instantiated, a form of _dynamic_ binding.  In the meantime, while
classes are being defined, it is possible (and necessary) to refer to
methods without knowing statically how they will be implemented.

In contrast, modules use static (lexical) scoping.  If you want to
parameterize your module code so that some part of it can be
implemented later, you would write a function or functor.  This is more
explicit, but often more verbose than overriding a method in a class.

In general, a rule of thumb is: use classes and objects in situations where
dynamic binding is a big win, for example if you have many similar variations in
the implementation of a concept.  Two good examples are Xavier Leroy's
[Cryptokit](http://gallium.inria.fr/~xleroy/software.html#cryptokit), which
provides a variety of cryptographic primitives that can be combined in
building-block style, and the [Camlimages](http://cristal.inria.fr/camlimages/)
library which manipulates various graphical file formats.  And, of course, the
use of objects isn't just a programming choice -- it might be driven by design
choices, or because of the need to interact with existing components that are
already object oriented.

In this chapter, we'll introduce you to the basics of object definition and use
in OCaml, and then demonstrate their use with an example using Cryptokit.
We'll return to the more advanced areas of object use later on in the book in
[xref](#object-subtyping-and-inheritance).

=======
>>>>>>> a10084fc
## OCaml objects ##

If you already know about object oriented programming in a language like Java
or C++, the OCaml object system may come as a surprise.  Foremost is the
complete separation of objects, and their types, from the class system in
OCaml.  In a language like Java, a class name is also used as the type of
objects created by instantiating it, and the relationships between these object
types correspond to inheritance.  For example, if we implement a class `Deque`
in Java by inheriting from a class `Stack`, we would be allowed to pass a deque
anywhere a stack is expected.

OCaml is entirely different.  Classes are used to construct objects and support
inheritance, but classes are not types.  Instead, objects have _object types_,
and if you want to use objects, you aren't required to use classes at all.
Here's an example of a simple object.

```ocaml
# let r =
  object
    val mutable v = 0
    method get = v
    method set i = v <- i
  end;;
val r : < get : int; set : int -> unit > = <obj>
```

The object has an integer value `v`, a method `get` that returns v,
and a method `set` that updates the value of `v`.

The object type is enclosed in angle brackets `< ... >`, containing
just the types of the methods.  Fields, like `v`, are not part of the
public interface of an object.  All interaction with an object is
through its methods.  The syntax for a method invocation (also called
"sending a message" to the object) uses the `#` character.

```ocaml
# r#get;
- : int = 0
# r#set 17;;
- : unit = ()
# r#get;;
- : int = 17
```

Objects can also be constructed by functions.  If we want to specify
the initial value of the object, we can define a function that takes
the value and returns an object.

```ocaml
# let make i =
  object
    val mutable v = i
    method get = v
    method set y = v <- y
  end;;
val make : 'a -> < get : 'a; set : 'a -> unit > = <fun>
# let r = make 5;;
val r : < get : int; set : int -> unit > = <obj>
# r#get;;
- : int = 5
```

Note that the types of the function `make` and the returned object now
use the polymorphic type `'a`.  When make is invoked on a concrete
value `5`, we get the same object type as before, with type `int` for
the value.

## Object Polymorphism ##

Like polymorphic variants, methods can be used without an explicit type declaration.

```ocaml
# let size p =
    sqrt (p#x ** 2. +. p#y ** 2.);;
val size : < x : float; y : float; .. > -> float = <fun>
# let reset p: unit = 
    p#move 0. 0.;;
val reset : < move : float -> float -> unit; .. > -> unit = <fun>
# let limit p =
    if (size p) > 10. then reset p;;
val limit :
  < move : float -> float -> unit; x : float; y : float; .. > -> unit = <fun>
```

As you can see object types are inferred automatically from the methods that
are invoked on them.

The type system will complain if it sees incompatible uses of the same method:

```ocaml
# let print_coord c = 
    print_string ("(" ^ c#x ^ "," ^ c#y ^ ")");;
val print_coord : < x : string; y : string; .. > -> unit = <fun>
# let print_limited c =
    limit c;
    print_coord c;;
Characters 47-48:
  print_coord c;;
              ^
Error: This expression has type
         < move : float -> float -> unit; x : float; y : float; .. >
       but an expression was expected of type 
         < x : string; y : string; .. >
       Types for method x are incompatible
```

The `..` in the inferred object types are ellipsis, standing for any other
methods.  The type `< x : float; .. >` specifies an object that must have
at least an `x` method, and possibly some others as well. Such object types
are said to be _open_.

We can manually _close_ an object type using a type annotation:

```ocaml
# let size (p: < x: float; y: float >) =
    sqrt (p#x ** 2. +. p#y ** 2.);;
val size : < x : float; y : float > -> float = <fun>
# let p = object 
    method x = 3. 
    method y = 4. 
    method name = "p" 
  end;;
val p : < name : string; x : float; y : float > = <obj>
# size p;;
Characters 7-10:
  size p;;
       ^
Error: This expression has type < name : string; x : float; y : float >
       but an expression was expected of type < x : float; y : float >
       The second object type has no method name
```

<note>
<title>Elisions are polymorphic</title>

The `..` in an open object type is an elision, standing for "possibly more
methods."  It may not be apparent from the syntax, but an elided object type is
actually polymorphic.  If we try to write a type definition, we get an obscure
error.

```ocaml
# type point = < x: float; y: float; .. >;;
Characters 5-39:
  type point = < x: float; y: float; .. >;;
       ^^^^^^^^^^^^^^^^^^^^^^^^^^^^^^^^^^
Error: A type variable is unbound in this type declaration.
In type < x : float; y : float; .. > as 'a the variable 'a is unbound
```

A `..` in an object type is called a _row variable_ and this typing scheme is
called _row polymorphism_.  Even though `..` doesn't look like a type variable,
it actually is.  Row polymorphism is also used in polymorphic variant types,
and there is a close relationship between objects and polymorphic variants:
objects are to records what polymorphic variants are to ordinary variants.

</note>

An object of type `< get:int; .. >` can be any object with a method `get:int`,
it doesn't matter how it is implemented.  When the method `#get` is invoked,
the actual method that is run is determined by the object.

```ocaml
# let print_ival i = 
    printf "Int: %d\n" i#get;;
val print_ival : < get : int; .. > -> unit = <fun>
# print_ival (make 5);;
Int: 5
- : unit = ()
# let t = object
    method get = Float.to_int (Time.to_float (Time.now ()))
  end;;
val t : < get : int > = <obj>
# print_ival t;;
Int: 1370650589
- : unit = ()
# print_ival t;;
Int: 1370650592
- : unit = ()
```

## Immutable objects ##

Many people consider object-oriented programming to be intrinsically
imperative, where an object is like a state machine.  Sending a
message to an object causes it to change state, possibly sending
messages to other objects.

Indeed, in many programs, this makes sense, but it is by no means required.
Let's define a function that creates immutable point objects.

```ocaml
# let point (init_x: float) (init_y: float) = object
    val x = init_x
    val y = init_y
    method x = x
    method y = y
    method move new_x new_y = {< x = new_x; y = new_y >}
  end;;
val point : float -> float -> 
  (< move : float -> float -> 'a; x : float; y : float > as 'a) = <fun>
```

A key part of the implementation is the definition of the method `move`.  The
expression `{< ... >}` produces a copy of the current object, with the same
type, and the specified fields updated.  In other words, the `move new_x new_y`
method produces a copy of the object, with `x` replaced by `new_x` and `y`
replaced by `new_y`.  The original object is not modified.

```ocaml
# let p = point 3. 4.;;
val p : < move : float -> float -> 'a; x : float; y : float > as 'a = <obj>
# let q = p#move 3. 5.;;
val q : < move : float -> float -> 'a; x : float; y : float > as 'a = <obj>
# p#y;;
- : float = 4.
# q#y;;
- : float = 5.
```

There are some restriction on the use of the expression `{< ... >}`.
It can be used only within a method body, and only the values of
fields may be updated.  Method implementations are fixed at the time
the object is created, they cannot be changed dynamically.

## When to use objects

You might wonder when to use objects in OCaml, which has a multitude of
alternative mechanisms to express the similar concepts.  First-class modules
are more expressive (a module can include types, while classes and objects
cannot).  Modules, functors, and algebraic data types also offer a wide range
of ways to express program structure.  In fact, many seasoned OCaml programmers
rarely use classes and objects, if at all.

Objects have some advantages over records: they don't require type definitions
and their support for row polymorphism makes them more flexible. However, the
heavy syntax and additional run-time cost means that objects are rarely used in
place of records.

The real benefits of objects come from the class system. Classes support
inheritance and open recursion. Open recursion allows parts of an object to be
defined separately. This works because calls between the methods of an object
are determined when the object is instantiated, a form of _dynamic_
binding. This makes it possible (and necessary) for one method to refer to
other methods in the object without knowing statically how they will be
implemented.

In contrast, modules use static binding.  If you want to parameterize your
module code so that some part of it can be implemented later, you would write a
function or functor.  This is more explicit, but often more verbose than
overriding a method in a class.

In general, a rule of thumb is: use classes and objects in situations where
open recursion is a big win.  Two good examples are Xavier Leroy's
[Cryptokit](http://gallium.inria.fr/~xleroy/software.html#cryptokit), which
provides a variety of cryptographic primitives that can be combined in
building-block style, and the [Camlimages](http://cristal.inria.fr/camlimages/)
library which manipulates various graphical file formats.

We'll introduce you to classes, and examples using open recursion, in
[xref](#classes).

## Subtyping

Subtyping is a central concept in object-oriented programming.  It
governs when an object with one type _A_ can be used in an expression
that expects an object of another type _B_.  When this is true, we say
that _A_ is a _subtype_ of _B_.  Actually, more concretely, subtyping
determines when the coercion operator `e :> t` can be applied.  This
coercion works only if the expression `e` has some type `s` and `s` is
a subtype of `t`.

### Width Subtyping

To explore this, let's define some simple object types for geometric
shapes.  The generic type `shape` has a method to compute the area,
and `square` and `circle` are specific kinds of shape.

```ocaml
type shape = < area : float >;;

type square = < area : float; width : float >;;

let square w = object
  method area = w *. w
  method width = w
end;;

type circle = < area : float; radius : float >;;

let circle r = object
  method area = 3.14 *. r ** 2.0
  method radius = r
end;;
```

A `square` has a method `area` just like a `shape`, and an additional
method `width`.  Still, we expect a `square` to be a `shape`, and it
is.  The coercion `:>` must be explicit.

```ocaml
# let shape w : shape = square w;;
Characters 22-30:
  let shape w : shape = square w;;
                        ^^^^^^^^
Error: This expression has type square but an expression was expected of type shape
       The second object type has no method width
# let shape w : shape = (square w :> shape);;
val shape : float -> shape = <fun>
```

This form of object subtyping is called _width_ subtyping. Width
subtyping means that an object type _A_ is a a subtype of _B_, if _A_
has all of the methods of _B_, and possibly more.  A `square` is a
subtype of `shape` because it implements all of the methods of `shape`
(the `area` method).

### Variance

What about types built from object types? If a `square` is a `shape`, we expect
a `square list` to be a `shape list`. OCaml does indeed allow such coercions:

```ocaml
# let squares: square list = [ square 1.0; square 2.0 ];;
val squares : square list = [<obj>; <obj>]
# let shapes: shape list = (squares :> shape list);;
val shapes : shape list = [<obj>; <obj>]
```

This would not be safe for all types built from objects. For instance, it is
not safe to coerce a `square array` into a `shape array`.

```ocaml
# let square_array: square array = [| square 1.0; square 2.0 |];;
val square_array : square array = [|<obj>; <obj>|]
# let shape_array: shape array = (square_array :> shape array);;
Characters 31-60:
  let shape_array: shape array = (square_array :> shape array);;
                                 ^^^^^^^^^^^^^^^^^^^^^^^^^^^^^
Error: Type square array is not a subtype of shape array 
Type square = < area : float; width : float > is not compatible with type
  shape = < area : float > 
The second object type has no method width
```

This is disallowed because it would allow non-square shapes to be inserted into
`square_array`. We call such types _invariant_, while types like `list` are
said to be _covariant_.

For some types the type built from `shape` is a subtype of the one built from
`square`.

```ocaml
# type 'a to_string = 'a -> string;;
type 'a to_string = 'a -> string
# let shape_to_string: shape to_string = 
    fun s -> sprintf "Shape(%F)" s#area;;
val shape_to_string : shape to_string = <fun>
# let square_to_string: square to_string = 
    (shape_to_string :> square to_string);;
val square_to_string : square to_string = <fun>
```

We call such types _contravariant_.

### Depth subtyping

We can also extend subtyping to object types whose methods types are
subtypes. This is commonly called _depth_ subtyping, which, in its most general
form, says that an object type `< m: t1 >` is a subtype of `< m: t2 >` iff `t1`
is a subtype of `t2`.

To explore this, let's start building objects containing shapes by applying our
`make` function to a square and a circle.


```ocaml
# type square_val = < get: square; set: square -> unit >;;
type square_val = < get : square; set : square -> unit >
# let sq_val: square_val = make (square 3.0);;
val sq_val : square_val = <obj>
# type circle_val = < get: circle; set: circle -> unit >;;
type circle_val = < get : circle; set : circle -> unit >
# let circ_val: circle_val = make (circle 2.0);;
val circ_val : circle_val = <obj>
```

If we wanted to write a function that took a list of such objects and found the
total area of their shapes, we might try:

```ocaml
# type shape_val = < get: shape; set: shape -> unit >;;
type shape_val = < get : shape; set : shape -> unit >
let total_area (shape_vals: shape_val list) =
    List.fold ~init:0.0 ~f:(fun t s -> t +. s#get#area) shape_vals;;
val total_area : shape_val list -> float = <fun>
```

However, when we try to apply this function to our objects we get an error:

```ocaml
# total_area [ (sq_val :> shape_val); (circ_val :> shape_val) ];;
Characters 13-34:
  total_area [ (sq_val :> shape_val); (circ_val :> shape_val) ];;
               ^^^^^^^^^^^^^^^^^^^^^
Error: Type square_val = < get : square; set : square -> unit >
       is not a subtype of shape_val = < get : shape; set : shape -> unit > 
       Type shape = < area : float > is not a subtype of
       square = < area : float; width : float > 
```

As you can see, `square_val` and `circle_val` are not subtypes of `shape_val`.
The problem is with the `set` method.  For `shape_val`, the `set` method takes
an arbitrary `shape`.  So if we could coerce a `square_val` to a `shape_val`,
then it would be possible to set sq_val to an arbitrary shape, which would be
an error.

Another way of looking at this is that `< set: 'a -> unit; .. >` is
contravariant in `'a`, so `< set: square -> unit; get: square >` cannot be
subtype of `< set: shape -> unit; get: shape >`.

Still, the `total_area` function should be fine, in principle.  It doesn't call
`set`, so it isn't making that error.  To make it work, we need to use a more
precise type that indicates we are not going to be using the set method.  We
define a type `readonly_shape_val` and confirm that we can coerce the list of
shapes to it.

```ocaml
# type readonly_shape_val = < get : shape >;;
type readonly_shape_val = < get : shape >
# let total_area (shape_vals: readonly_shape_val list) =
    List.fold_left (fun t s -> t +. s#get#area) 0.0 shape_vals;;
val total_area : readonly_shape_val list -> float = <fun>
# total_area [ (sq_val :> readonly_shape_val); (circ_val :> readonly_shape_val) ];;
- : float = 21.5600000000000023
```

Aspects of this section may seem fairly complicated, but it should be pointed
out that this typing _works_, and in the end the type annotations are fairly
minor.  In most typed object-oriented languages, these coercions would simply
not be possible.  For example, in C++, a STL type `list<T>` is invariant in
`T`, it is simply not possible to use `list<square>` where `list<shape>` is
expected (at least safely).  The situation is similar in Java, although Java
supports has an escape hatch that allows the program to fall back to dynamic
typing.  The situation in OCaml is much better; it works, it is statically
checked, and the annotations are pretty simple.

### Narrowing

Narrowing, also called _down casting_, is the ability to coerce an
object to one of its subtypes.  For example, if we have a list of
shapes `shape list`, we might know (for some reason) what the actual
type of each shape is.  Perhaps we know that all objects in the list
have type `square`.  In this case, _narrowing_ would allow the
re-casting of the object from type `shape` to type `square`.  Many
languages support narrowing through dynamic type checking.  For example,
in Java, a coercion `(Square) x` is allowed if the value `x` has type
`Square` or one of its subtypes; otherwise the coercion throws an
exception.

Narrowing is *not permitted* in OCaml.  Period.

Why?  There are two reasonable explanations, one based on a design principle,
and another technical (the technical reason is simple: it is hard to
implement).

The design argument is this: narrowing violates abstraction.  In fact,
with a structural typing system like in OCaml, narrowing would
essentially provide the ability to enumerate the methods in an object.
To check whether an object `obj` has some method `foo : int`, one
would attempt a coercion `(obj :> < foo : int >)`.

More commonly, narrowing leads to poor object-oriented style.
Consider the following Java code, which returns the name of a shape
object.

```
String GetShapeName(Shape s) {
  if (s instanceof Square) {
    return "Square";
  } else if (s instanceof Circle) {
    return "Circle";
  } else {
    return "Other";
  }
}
```

Most programmers would consider this code to be "wrong."  Instead
of performing a case analysis on the type of object, it would be better
to define a method to return the name of the shape.  Instead of
calling `GetShapeName(s)`, we should call `s.Name()` instead.

However, the situation is not always so obvious.  The following code
checks whether an array of shapes looks like a "barbell," composed to
two `Circle` objects separated by a `Line`, where the circles have the
same radius.

```
boolean IsBarBell(Shape[] s) {
  return s.length == 3 && (s[0] instanceof Circle) &&
    (s[1] instanceof Line) && (s[2] instanceof Circle) &&
	((Circle) s[0]).radius() == ((Circle) s[2]).radius();
}
```

In this case, it is much less clear how to augment the `Shape` class
to support this kind of pattern analysis.  It is also not obvious that
object-oriented programming is well-suited for this situation.
Pattern matching seems like a better fit.

```ocaml
let is_bar_bell = function
 | [Circle r1; Line _; Circle r2] when r1 == r2 -> true
 | _ -> false;;
```
 
Regardless, there is a solution if you find yourself in this
situation, which is to augment the classes with variants.  You can
define a method `variant` that injects the actual object into a
variant type.
 
```ocaml
type shape = < variant : repr; area : float>
and circle = < variant : repr; area : float; radius : float >
and line = < variant : repr; area : float; length : float >
and repr =
 | Circle of circle
 | Line of line;;
 
let is_bar_bell = function
 | [s1; s2; s3] ->
   (match s1#variant, s2#variant, s3#variant with
     | Circle c1, Line _, Circle c2 when c1#radius == c2#radius -> true
	 | _ -> false)
 | _ -> false;;
```

This pattern works, but it has drawbacks.  In particular, the
recursive type definition should make it clear that this pattern is
essentially equivalent to using variants, and that objects do not
provide much value here.

### Subtyping vs. Row Polymorphism ###

There is a great deal of overlap between subtyping and row polymorphism. Row
polymorphism is in general preferred over subtyping because it does not require
explicit coercions, and it preserves more type information, allowing functions
like the following:

```ocaml
# let filter_large v =
  if v#get < 10.0 then Some v else None;;
val filter_large : (< get : float; .. > as 'a) -> 'a option = <fun>
```

The return type of this function is built from the open object type of its
argument, preserving any additional methods that it may have. 

```ocaml
# let v = make 5.0;;
val v : < get : float; set : float -> unit > = <obj>
# filter_large v;;
- : < get : float; set : float -> unit > option = Some <obj>
```

Writing a similar function with a closed type and applying it using subtyping
does not preserve the methods of the argument: the returned object is only
known to have a `get` method.

```ocaml
# let filter_large (v: < get: float >) =
  if v#get < 10.0 then Some v else None;;
  val filter_large : < get : float > -> < get : float > option = <fun>
# filter_large (v :> < get: float >);;
- : < get : float > option = Some <obj>
```

However, there are some situations where we cannot use row polymorphism. For
example, lists of heterogeneous elements can not be created using row
polymorphism:

```ocaml
# let hlist: < area: float; ..> list = [square 1.0; circle 3.0];;
Characters 50-60:
  let hlist: < area: float; ..> list = [square 1.0; circle 3.0];;
                                                    ^^^^^^^^^^
Error: This expression has type < area : float; radius : float >
       but an expression was expected of type < area : float; width : float >
       The second object type has no method radius
```

Since row polymorphism is a form of polymorphism, it also does not work well
with references:

```ocaml
# let shape_ref: < area: float; ..> ref = ref (square 4.0);;
val shape_ref : < area : float; width : float > ref = {contents = <obj>}
# shape_ref := circle 2.0;;
Characters 13-23:
  shape_ref := circle 2.0;;
               ^^^^^^^^^^
Error: This expression has type < area : float; radius : float >
       but an expression was expected of type < area : float; width : float >
       The second object type has no method radius
```

In these cases we must use subtyping:

```ocaml
# let hlist: shape list = [(square 1.0 :> shape); (circle 3.0 :> shape)];;
val hlist : shape list = [<obj>; <obj>]
# let shape_ref: shape ref = ref (square 4.0 :> shape);;
val shape_ref : shape ref = {contents = <obj>}
# shape_ref := (circle 2.0 :> shape);;
- : unit = ()
```

<note>
<title>Production note</title>

This chapter contains significant external contributions from Leo White.

</note>
<|MERGE_RESOLUTION|>--- conflicted
+++ resolved
@@ -42,7 +42,6 @@
 
 </note>
 
-<<<<<<< HEAD
 ## When to use objects ##
 
 You might wonder when to use objects in OCaml, which has a multitude of
@@ -81,8 +80,6 @@
 We'll return to the more advanced areas of object use later on in the book in
 [xref](#object-subtyping-and-inheritance).
 
-=======
->>>>>>> a10084fc
 ## OCaml objects ##
 
 If you already know about object oriented programming in a language like Java
