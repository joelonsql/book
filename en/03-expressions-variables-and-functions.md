# Variables and Functions

_(yminsky: still don't have a decent introceptive)_ 





Variables in OCaml are different from variables in most other
languages in that OCaml's variables are immutable.  At its simplest, a
variable is an identifier whose meaning is bound to a particular
value.  In OCaml these bindings are introduces using the `let`
keyword, which at the top-level of a module has the following syntax.

~~~~~~~~~~~~~~~~~~~~~~~~~~~ { .ocaml-syntax }
let <identifier> = <expr>
~~~~~~~~~~~~~~~~~~~~~~~~~~~

Every variable binding has a _scope_, which is the portion of the code
which includes this binding in its evaluation environment.  The scope
of a top-level let binding is everything that follows it.

~~~~~~~~~~~~~~~~~~~~~~~~~~~ { .ocaml-toplevel }
# let x = 3;;
val x : int = 3
# let y = 4;;
val y : int = 4
# let z = x + y;;
val z : int = 7
~~~~~~~~~~~~~~~~~~~~~~~~~~~

Let bindings can also be used to create a variable binding whose scope
is limited to a particular expressions, using the following syntax.

~~~~~~~~~~~~~~~~~~~~~~~~~~~ { .ocaml-syntax }
let <identifier> = <expr1> in <expr2>
~~~~~~~~~~~~~~~~~~~~~~~~~~~

<<<<<<< HEAD
This first evaluates `<expr1>`, and then evaluates `<expr2>` in an
environment that has an extra variable binding, in particular, the
binding of `<identifier>` to whatever `<expr1>` evaluated to.
=======
This binds `<identifier>` to the value of `<expr1>` while evaluating
`<expr2>`, which is the called body of the expression.
>>>>>>> 4ae7cead

In this form, multiple let bindings can be nested, like this:

~~~~~~~~~~~~~~~~~~~~~~~~~~~ { .ocaml-toplevel }
# let x = 3 in
  let y = 4 in
  x + y
;;
- : int = 7
~~~~~~~~~~~~~~~~~~~~~~~~~~~

Note that nested bindings can _shadow_, or hide, previous bindings.
Thus, we can write

~~~~~~~~~~~~~~~~~~~~~~~~~~~ { .ocaml }
# let x = 1 in
  let x = x + x in
  let x = Int.to_string (x + x) in
  x ^ x;;
- : string = "44"
~~~~~~~~~~~~~~~~~~~~~~~~~~~

It's important not to confuse shadowing of variables with assignment,
_i.e._, mutating a variable by assigning a new definition to it.
Consider the following function.

~~~~~~~~~~~~~~~~~~~~~~~~~~~ { .ocaml-toplevel }
# let x = 3 in
  let add_to_x y = x + y in
  let x = 4 in
  add_to_x 0
;;
- : int = 3
~~~~~~~~~~~~~~~~~~~~~~~~~~~

If the second let binding of x were in fact an assignment, then you
would expect `add_to_x 0` to return `4`.  Instead, it returns `3`,
because the `x` that `add_to_x` refers to is still there, unchanged,
even after the new binding of `x` to `4` is created.

Here's another demonstration of how let bindings differ from
assignments.  In the following example, the second binding of `x` is
only visible within the small scope of a particular sub-expression, in
particular, the sub-expression that makes up the right-hand side of
the definition of `y`.  So, when the definition of `y` is complete, we
see that the definition of `x` is unaffected.

~~~~~~~~~~~~~~~~~~~~~~~~~~~ { .ocaml }
# let x = 3 in
  let y =
    let x = 2 in
    x + x
  in
  x + y
- : int = 7
~~~~~~~~~~~~~~~~~~~~~~~~~~~


### Pattern matching in let bindings ###

Another useful feature of let bindings is that they support the use of
simple patterns on the left-hand side of the bind.  Consider the
following code, which uses `List.unzip`, a function for converting a
list of pairs to a pair of lists.

~~~~~~~~~~~~~~~~~~~~~~~~~~~ { .ocaml-toplevel }
# let (ints,strings) = List.unzip [(1,"one"); (2,"two"); (3,"three")]
val ints : int Core.Std.List.t = [1; 2; 3]
val strings : string Core.Std.List.t = ["one"; "two"; "three"]
~~~~~~~~~~~~~~~~~~~~~~~~~~~

This actually binds two variables, one for each element of the pair.
Using a pattern in a let-binding makes the most sense for a pattern
that is _irrefutable_, i.e., where everything of the type in question
must match the pattern.  Tuple and record patterns are irrefutable, but
list patterns are not.  Here's an example of a list pattern match that
generates a warning because not all cases are covered.

~~~~~~~~~~~~~~~~~~~~~~~~~~~ { .ocaml-toplevel }
# let (hd::tl) = [1;2;3];;
Characters 4-12:
  let (hd::tl) = [1;2;3];;
      ^^^^^^^^
Warning 8: this pattern-matching is not exhaustive.
Here is an example of a value that is not matched:
[]
~~~~~~~~~~~~~~~~~~~~~~~~~~~

### `let`/`and` bindings ###

Another form of let binding that comes up on occasion is where you
bind multiple arguments in parallel in a single declaration.  For
example, we can write:

~~~~~~~~~~~~~~~~~~~~~~~~~~~ { .ocaml-toplevel }
# let x = 100 and y = 3.5;;
val x : int = 100
val y : float = 3.5
~~~~~~~~~~~~~~~~~~~~~~~~~~~

This can be useful when you want to create a number of new definitions
at once, without having each definition affect the next.  So, if we
wanted to create new bindings that swapped the values of `x` and `y`,
we could write:

~~~~~~~~~~~~~~~~~~~~~~~~~~~ { .ocaml-toplevel }
# let x = y and y = x ;;
val x : float = 3.5
val y : int = 100
~~~~~~~~~~~~~~~~~~~~~~~~~~~

But this use-case doesn't come up that often.  Most of the time that
`and` comes into play, it's as part defining multiple mutually
recursive values, which we'll learn about later in the chapter.

Note that when doing a `let`/`and` style declaration, the order of
execution of the right-hand side of the definitions is undefined.

## Functions ##

OCaml function declarations come in multiple styles.  Perhaps the most
fundamental form is the definition of an anonymous functions using the
`fun` keyword:

~~~~~~~~~~~~~~~~~~~~~~~~~~~ { .ocaml-toplevel }
# (fun x -> x + 1);;
- : int -> int = <fun>
~~~~~~~~~~~~~~~~~~~~~~~~~~~

The above expression creates a one-argument function.  We can use the
function directly:

~~~~~~~~~~~~~~~~~~~~~~~~~~~ { .ocaml-toplevel }
# (fun x -> x + 1) 7;;
- : int = 8
~~~~~~~~~~~~~~~~~~~~~~~~~~~

<sidebar>
<title>Connections between `let` and `fun`</title>

Functions and let bindings have a lot to do with each other.  In some
sense, you can think of the argument of a function as a variable being
bound.  The following two code snippets are nearly equivalent:

~~~~~~~~~~~~~~~~~~~~~~~~~~~ { .ocaml-toplevel }
# (fun x -> x + 1) 7;;
- : int = 8
# let x = 7 in x + 1;;
- : int = 8
~~~~~~~~~~~~~~~~~~~~~~~~~~~

This connection is important, and will come up more when programming
in a monadic style, as we'll see in chapter {{ASYNC}}
</sidebar>

or we can name it, and then use it:

~~~~~~~~~~~~~~~~~~~~~~~~~~~ { .ocaml-toplevel }
# let plusone = (fun x -> x + 1);;
val plusone : int -> int = <fun>
# plusone 3;;
- : int = 4
~~~~~~~~~~~~~~~~~~~~~~~~~~~

The declaration of `plusone` above is equivalent to the following
syntactic form that we saw in chapter {{TOUR}}:

~~~~~~~~~~~~~~~~~~~~~~~~~~~ { .ocaml-toplevel }
# let plusone x = x + 1;;
~~~~~~~~~~~~~~~~~~~~~~~~~~~

This is the most common and convenient way to declare a function, but
it's worth remembering that this is equivalent to creating and then
naming a function using the `fun` keyword.

### Multi-argument functions ###

OCaml of course also supports multi-argument functions, as we've
already seen.  Here's an example that came up in chapter {{TOUR}}.

~~~~~~~~~~~~~~~~~~~~~~~~~~~ { .ocaml-toplevel }
# let abs_diff x y = abs (x - y);;
val abs_diff : int -> int -> int = <fun>
# abs_diff 3 4;;
- : int = 1
~~~~~~~~~~~~~~~~~~~~~~~~~~~

You may find the type signature of `abs_diff` a bit obscure at first.
To understand what's going on, let's rewrite `abs_diff` in an
equivalent form, using the `fun` keyword:

~~~~~~~~~~~~~~~~~~~~~~~~~~~ { .ocaml-toplevel }
# let abs_diff =
    (fun x -> (fun y -> abs (x - y)));;
val abs_diff : int -> int -> int = <fun>
# abs_diff 3 4;;
- : int = 1
~~~~~~~~~~~~~~~~~~~~~~~~~~~

In this rewrite `abs_diff` is really a function of one argument that
returns another function of one argument which in turn returns the
absolute value of the difference between the arguments taken by the
first and second functions.  It turns out the two formulations of
`abs_diff` are entirely equivalent.  `abs_diff` is what's called a
_curried function_.

Currying isn't just a theoretical issue: you can actually make use of
currying in practice.  Here's an example.

~~~~~~~~~~~~~~~~~~~~~~~~~~~ { .ocaml-toplevel }
# let dist_from_3 = abs_diff 3;;
val dist_from_3 : int -> int = <fun>
# dist_from_3 8;;
- : int = 5
# dist_from_3 (-1);;
- : int = 4
~~~~~~~~~~~~~~~~~~~~~~~~~~~

The practice of applying some of the arguments of a curried function
to get a new function is called _partial application_.

The key to interpreting the type signature is the observation `->` is
right-associative.  Thus, we could parenthesize the type signature of
`abs_diff` as follows:

~~~~~~~~~~~~~~~~~~~~~~~~~~~ { .ocaml-toplevel }
val abs_diff : int -> (int -> int)
~~~~~~~~~~~~~~~~~~~~~~~~~~~

Note that the `fun` keyword supports its own syntactic sugar for
currying, so we could also have written `abs_diff` as follows.

~~~~~~~~~~~~~~~~~~~~~~~~~~~ { .ocaml-toplevel }
# let abs_diff = (fun x y -> abs (x - y));;
~~~~~~~~~~~~~~~~~~~~~~~~~~~

You might worry that curried functions are terribly expensive, but
this is not an issue.  In OCaml, there is no penalty for calling a
curried function with all of its arguments.  (Partial application,
unsurprisingly, does have a cost.)

Currying is the standard way in OCaml of writing a multi-argument
function, but it's not the only way.  It's also possible to use the
different arms of a tuple as different arguments.  So, we could write:

~~~~~~~~~~~~~~~~~~~~~~~~~~~ { .ocaml-toplevel }
# let abs_diff (x,y) = abs (x - y)
val abs_diff : int * int -> int = <fun>
# abs_diff (3,4);;
- : int = 1
~~~~~~~~~~~~~~~~~~~~~~~~~~~

OCaml handles this calling convention efficiently as well.  In
particular it does not generally have to allocate a tuple just for the
purpose of sending arguments to a tuple-style function.

There are small tradeoffs between these two styles, but most of the
time, once should stick to currying, since it's the default style in
the OCaml world.

### Recursive functions ###

In order to define a recursive function, you need to mark the let
binding as recursive with the `rec` keyword, as shown in this example:

~~~~~~~~~~~~~~~~~~~~~~~~~~~ { .ocaml-toplevel }
# let rec find_first_stutter = function
     | [] | [_] ->
       (* only one or two elements, so no repeats *)
       None
     | x :: y :: tl ->
       if x = y then Some x else find_first_stutter (y::tl)
val find_first_stutter : 'a list -> 'a option = <fun>
~~~~~~~~~~~~~~~~~~~~~~~~~~~

We can also define multiple mutually recursive values by using `let
rec` and `and` together, as in this example.

~~~~~~~~~~~~~~~~~~~~~~~~~~~ { .ocaml-toplevel }
# let rec is_even x =
    x = 0 || is_odd (x - 1)
  and is_odd x =
    is_even (x - 1)
val is_even : int -> bool = <fun>
val is_odd : int -> bool = <fun>
~~~~~~~~~~~~~~~~~~~~~~~~~~~

Note that in the above example, we take advantage of the fact that the
right hand side of the `||` is only evaluated if the left hand side
evaluates to false.

### Prefix and Infix operators ###

So far, we've seen examples of functions used in both prefix and infix
style.  Most of the time, functions are used in prefix style, for example:

~~~~~~~~~~~~~~~~~~~~~~~~~~~ { .ocaml-toplevel }
# Int.max 3 4;;
- : int = 4
~~~~~~~~~~~~~~~~~~~~~~~~~~~

But there are a specialized set of identifiers called _operators_
which can be used for definining infix functions as well as prefix
functions that bind more tightly than simple function application.  An
operator is defined as being any identifier which is a sequence of
characters from the following set:

~~~~~~~~~~~~~~~~~~~~~~~~~~~
! $ % & * + - . / : < = > ? @ ^ | ~
~~~~~~~~~~~~~~~~~~~~~~~~~~~

or one of a handful of fixed strings that are defined to be operators,
including things like `mod`, the modulus operator, and `lsl`, for
"logical shift right", which is a bit-shifting operation.

We can define (or redefine) an operator as follows:

~~~~~~~~~~~~~~~~~~~~~~~~~~~ { .ocaml-toplevel }
# let (+!) x y = x + y * y;;
val ( +! ) : int -> int -> int = <fun>
# 3 +! 4;;
- : int = 19
~~~~~~~~~~~~~~~~~~~~~~~~~~~

Note that operators can be used in prefix style as well, if they are
put in parens:

~~~~~~~~~~~~~~~~~~~~~~~~~~~ { .ocaml-toplevel }
# (+!) 3 4;;
- : int = 19
~~~~~~~~~~~~~~~~~~~~~~~~~~~

The details of how the operator works are determined by the first
character of the operator.  This table describes how, and lists the
operators from highest to lowest precedence.

-------------------------------------------------------------
First character    Usage
-----------------  -------------------------------------------
`!` `?` `~`        Prefix and unary

`**`               Infix, right associative

`+` `-`            Infix, left associative

`@` `^`            Infix, right associative

`=` `<` `>` `|`    Infix, left associative
`&` `$`

-------------------------------------------------------------


### Declaring functions with `function` ###

Another way to define a function is using the `function` keyword.
Instead of having syntactic support for declaring curried functions,
`function` has built-in pattern matching.  Here's an example:

~~~~~~~~~~~~~~~~~~~~~~~~~~~ { .ocaml-toplevel }
# let some_or_zero = function
     | Some x -> x
     | None -> 0
  ;;
val some_or_zero : int option -> int = <fun>
# List.map ~f:some_or_zero [Some 3; None; Some 4];;
- : int list = [3; 0; 4]
~~~~~~~~~~~~~~~~~~~~~~~~~~~

We can also combine the different styles of function declaration
together, as in the following example where we declare a two argument
function with a pattern-match on the second argument.

~~~~~~~~~~~~~~~~~~~~~~~~~~~ { .ocaml-toplevel }
# let some_or_default default = function
     | Some x -> x
     | None -> default
  ;;
# List.map ~f:(some_or_default 100) [Some 3; None; Some 4];;
- : int Core.Std.List.t = [3; 100; 4]
~~~~~~~~~~~~~~~~~~~~~~~~~~~

### Labeled Arguments ###

Up until now, the different arguments to a function have been
specified positionally, _i.e._, by the order in which the arguments
are passed to the function.  OCaml also supports labeled arguments,
which let you identify a function argument by name.  Functions with
labeled arguments can be declared by putting a tilde in front of the
variable name in the definition of the function:

~~~~~~~~~~~~~~~~~~~~~~~~~~~ { .ocaml-toplevel }
# let f ~foo:a ~bar:b = a + b
val f : foo:int -> bar:int -> int = <fun>
~~~~~~~~~~~~~~~~~~~~~~~~~~~

And the function can be called using the same convention:

~~~~~~~~~~~~~~~~~~~~~~~~~~~ { .ocaml-toplevel }
# f ~foo:3 ~bar:10;;
- : int = 13
~~~~~~~~~~~~~~~~~~~~~~~~~~~

In addition, OCaml supports _label punning_, meaning that you get to
drop the text after the `:` if the name of the label and the name of
the variable being used are the same.  Label punning works in both
function declaration and function invocation, as shown in these
examples:

~~~~~~~~~~~~~~~~~~~~~~~~~~~ { .ocaml-toplevel }
# let f ~foo ~bar = foo + bar
val f : foo:int -> bar:int -> int = <fun>
# let foo = 3;;
# let bar = 4;;
# f ~foo ~bar;;
- : int = 7
~~~~~~~~~~~~~~~~~~~~~~~~~~~

Labeled arguments are useful in a few different cases:

  - When defining a function with lots of arguments.  When you have
    enough arguments, names are easier to remember than positions.

  - For functions that have multiple arguments that might get confused
    with each other, particularly if they're of the same type.  For
    example, consider this signature for a function for extracting a
    substring of another string.

    ~~~~~~~~~~~~~~~~~~~~~~~~~~~ { .ocaml }
    val substring: string -> int -> int -> string
    ~~~~~~~~~~~~~~~~~~~~~~~~~~~

    where the two ints are the starting position and length of the
    substring to extract.  Labeled arguments can make this signature
    clearer:

    ~~~~~~~~~~~~~~~~~~~~~~~~~~~ { .ocaml }
    val substring: string -> pos:int -> len:int -> string
    ~~~~~~~~~~~~~~~~~~~~~~~~~~~

    This improves the readability of both the signature and of client
    code that makes use of `substring`, and makes it harder to
    accidentally swap the position and the length.

  - Labeled arguments give you a way to assign a clear name and
    meaning to an argument whose type is otherwise less than
    informative.  For example, consider a function for creating a
    hashtable where the first argument is the initial size of the
    table, and the second argument is a flag which, when true,
    indicates that the hashtable will adjust its size down when its
    size is small.  The following signature is less than informative.

    ~~~~~~~~~~~~~~~~~~~~~~~~~~~ { .ocaml }
    val create_hashtable : int -> bool -> ('a,'b) Hashtable.t
    ~~~~~~~~~~~~~~~~~~~~~~~~~~~

    but with labeled arguments, we can make the intent much clearer:

    ~~~~~~~~~~~~~~~~~~~~~~~~~~~ { .ocaml }
    val create_hashtable : init_size:int -> allow_shrinking:bool -> ('a,'b) Hashtable.t
    ~~~~~~~~~~~~~~~~~~~~~~~~~~~

  - Labeled arguments can be used to make a function signature more
    flexible.  For example, labeled arguments make it possible for
    the caller to decide which argument of a function to partially
    apply, whereas in ordinary curried functions, you can only
    partially apply the arguments in order from first to last.
    Labeled arguments also make it possible to place the arguments to
    a function in different orders, which is useful for functions like
    `List.map` where you often want to partially apply `List.map` with
    just the function, and at the same time mapping over a large
    function is easier to read if the function is the last argument.

One surprising gotcha about labeled arguments is that while order
doesn't matter when calling a function with labeled arguments, it does
matter in a higher-order context, _i.e._, when passing a labeled
argument to another function.  This is shown by the following example.

~~~~~~~~~~~~~~~~~~~~~~~~~~~ { .ocaml-toplevel }
# let apply_to_tuple f (first,second) = f ~first ~second;;
val apply_to_tuple : (first:'a -> second:'b -> 'c) -> 'a * 'b -> 'c = <fun>
# let divide ~second ~first = first / second;;
val divide : second:int -> first:int -> int = <fun>
# apply_to_tuple divide 3 4;;
Characters 15-21:
  apply_to_tuple divide 3 4;;
                 ^^^^^^
Error: This expression has type second:int -> first:int -> int
       but an expression was expected of type
         first:'a -> second:'b -> 'c -> 'd
~~~~~~~~~~~~~~~~~~~~~~~~~~~

### Optional arguments ###

An optional argument is like a labeled argument that the caller can
choose whether or not to provide.  A function with an optional
argument must define a default for when the argument is absent.
Consider the following example of a string concatenation function with
an optionally specified separator.  Note that the `?` in front of an
argument is used to make the separator optional.

~~~~~~~~~~~~~~~~~~~~~~~~~~~ { .ocaml-toplevel }
# let concat ?sep x y =
     let sep = match sep with None -> "" | Some x -> x in
     x ^ sep ^ y
  ;;
val concat : ?sep:string -> string -> string -> string = <fun>
# concat "foo" "bar";; (* without the optional argument *)
- : string = "foobar"
# concat ~sep:":" "foo" "bar";; (* with the optional argument *)
- : string = "foo:bar"
~~~~~~~~~~~~~~~~~~~~~~~~~~~

Optional arguments can be passed in using the same syntax as labeled
arguments.  Also, similarly to labeled arguments, optional arguments
can be passed in in any order.

<sidebar>
<title>How are optional arguments inferred?</title>

One tricky aspect of labeled and optional arguments is the way in
which those arguments are inferred.  Consider the following example:

~~~~~~~~~~~~~~~~~~~~~~~~~~~ { .ocaml }
# let foo g x y = g ~x ~y ;;
val foo : (x:'a -> y:'b -> 'c) -> 'a -> 'b -> 'c = <fun>
~~~~~~~~~~~~~~~~~~~~~~~~~~~

In principle, it seems like the type first argument of `foo` could
have had a different order for the arguments (_e.g._ `y:'b ->
x:'a -> 'c`) or could have optional instead of labeled arguments
(_e.g._, `?y:'a -> x:'b -> 'c`).  OCaml disambiguates between these
cases by picking labeled arguments when it can, and by choosing the
order based on the order that is actually used.  If you try to use two
different orders in the same context, you'll get a compilation errro:

~~~~~~~~~~~~~~~~~~~~~~~~~~~ { .ocaml }
# let foo g x y = g ~x ~y + g ~y ~x ;;
Characters 26-27:
  let foo g x y = g ~x ~y + g ~y ~x ;;
                            ^
Error: This function is applied to arguments
in an order different from other calls.
This is only allowed when the real type is known.
~~~~~~~~~~~~~~~~~~~~~~~~~~~

If, however, we put in an explicit type constraint, then we can
specify any compatible type.

~~~~~~~~~~~~~~~~~~~~~~~~~~~ { .ocaml }
# let foo g x y = (g : ?y:'a -> x:'b -> int) ~x ~y + g ~y ~x;;
val foo : (?y:'a -> x:'b -> int) -> 'b -> 'a -> int = <fun>
~~~~~~~~~~~~~~~~~~~~~~~~~~~

Type constraints are discussed in more detail in chapter {{???}}.
</sidebar>

The behavior of substituting in a default value is so common that it
has its own syntax.  Thus, we could rewrite the `concat` function as
follows:

~~~~~~~~~~~~~~~~~~~~~~~~~~~ { .ocaml-toplevel }
# let concat ?(sep="") x y = x ^ sep ^ y ;;
~~~~~~~~~~~~~~~~~~~~~~~~~~~

#### Explicit passing of an optional argument ###

Sometimes you want to explicitly invoke an optional argument with a
concrete option, where `None` indicates that the argument won't be
passed in, and `Some` indicates it will.  You can do that as follows:

~~~~~~~~~~~~~~~~~~~~~~~~~~~ { .ocaml-toplevel }
# concat ?sep:None "foo" "bar";;
- : string = "foobar"
~~~~~~~~~~~~~~~~~~~~~~~~~~~

This is particularly useful when you want to pass through an optional
argument from one function to another, leaving the choice of default
to the second function.  For example:

~~~~~~~~~~~~~~~~~~~~~~~~~~~ { .ocaml-toplevel }
# let uppercase_concat ?sep a b = concat ?sep (String.uppercase a) b ;;
val uppercase_concat : ?sep:string -> string -> string -> string =
  <fun>
# uppercase_concat "foo" "bar";;
- : string = "FOObar"
~~~~~~~~~~~~~~~~~~~~~~~~~~~

#### Erasure of optional arguments ###

One subtle aspect of optional arguments is the question of OCaml
decides to _erase_ an optional argument, _i.e._, to give up waiting
for an optional argument, and substitute in the default value?  Note
that, for ordinary labeled arguments, if you pass in all of the
non-labeled arguments, you're left with a partially applied function
that is still waiting for its labeled arguments.  _e.g._,

~~~~~~~~~~~~~~~~~~~~~~~~~~~ { .ocaml-toplevel }
# let concat ~sep x y = x ^ sep ^ y ;;
val concat : sep:string -> string -> string -> string = <fun>
# concat "a" "b";;
- : sep:string -> string = <fun>
~~~~~~~~~~~~~~~~~~~~~~~~~~~

So when should an optional argument be erased?

OCaml's rule is: an optional argument is erased as soon as the first
positional argument defined _after_ the optional argument is passed
in.  Thus, the following partial application of concat causes the
optional argument to disappear:

~~~~~~~~~~~~~~~~~~~~~~~~~~~ { .ocaml-toplevel }
# let prepend_foo = concat "foo";;
val prepend_foo : string -> string = <fun>
# prepend_foo "bar";;
- : string = "foobar"
# prepend_foo "bar" ~sep:":";;
Characters 0-11:
  prepend_foo "bar" ~sep:":";;
  ^^^^^^^^^^^
Error: This function is applied to too many arguments;
maybe you forgot a `;'
~~~~~~~~~~~~~~~~~~~~~~~~~~~

But if we had instead defined `concat` with the optional argument in
the second position:

~~~~~~~~~~~~~~~~~~~~~~~~~~~ { .ocaml-toplevel }
# let concat x ?(sep="") y = x ^ sep ^ y ;;
val concat : string -> ?sep:string -> string -> string = <fun>
~~~~~~~~~~~~~~~~~~~~~~~~~~~

then application of the first argument would not cause the optional
argument to be erased.

~~~~~~~~~~~~~~~~~~~~~~~~~~~ { .ocaml-toplevel }
# let prepend_foo = concat "foo";;
val prepend_foo : ?sep:string -> string -> string = <fun>
# prepend_foo "bar";;;
- : string = "foobar"
# prepend_foo ~sep:"=" "bar";;;
- : string = "foo=bar"
~~~~~~~~~~~~~~~~~~~~~~~~~~~

One oddity is that, if all arguments to a function are presented at
once, then erasure of optional arguments isn't applied until all of
the arguments are passed in.  Thus, this works:

~~~~~~~~~~~~~~~~~~~~~~~~~~~ { .ocaml-toplevel }
# concat "a" "b" ~sep:"=";;
- : string = "a=b"
~~~~~~~~~~~~~~~~~~~~~~~~~~~

but a well-placed pair of parenthesis fails.

~~~~~~~~~~~~~~~~~~~~~~~~~~~ { .ocaml-toplevel }
# (concat "a" "b") ~sep:"=";;
Characters 0-16:
  (concat "a" "b") ~sep:"=";;
  ^^^^^^^^^^^^^^^^
Error: This expression is not a function; it cannot be applied
~~~~~~~~~~~~~~~~~~~~~~~~~~~

The failure is a result of the fact that the expression `(concat "a"
"b")` has erased `concat`'s optional argument.

It's possible to define a function in such a way that the optional
argument can never be erased, by having no positional arguments
defined after the optional one.  This leads to a compiler warning:

~~~~~~~~~~~~~~~~~~~~~~~~~~~ { .ocaml-toplevel }
# let concat x y ?(sep="") = x ^ sep ^ y ;;
Characters 15-38:
  let concat x y ?(sep="") = x ^ sep ^ y ;;
                 ^^^^^^^^^^^^^^^^^^^^^^^
Warning 16: this optional argument cannot be erased.
val concat : string -> string -> ?sep:string -> string = <fun>
~~~~~~~~~~~~~~~~~~~~~~~~~~~

#### When to use optional arguments ###

Optional arguments are very useful, but they're also easy to abuse.
The key advantage of optional arguments is that they let you write
functions with complex options that users can ignore most of the time,
only needing to think about them when they specifically want to invoke
those options.

The downside is that it's easy for the caller of a function to not
be aware that there is a choice to be made, and as a result end up
making the wrong choice by not doing anything.  Optional arguments
really only make sense when the extra concision of omitting the
argument overwhelms the corresponding loss of explicitness.

This means that rarely used functions should not have optional
arguments.  A good rule of thumb for optional arguments is that you
should never use an optional argument for internal functions of a
module, only for functions that are exposed to users of a module.

One pattern to be particularly leery of is the pattern of passing
optional arguments from one function to another, because it's easy to
forget an optional argument part way down a chain.  Note that the
following code compiles without complaint, even though the optional
argument passed into `uppercase_concat` is never passed into `concat`.

~~~~~~~~~~~~~~~~~~~~~~~~~~~ { .ocaml-toplevel }
# let uppercase_concat ?sep a b = concat (String.uppercase a) b ;;
val uppercase_concat :
  ?sep:'a -> Core.Std.String.t -> string -> ?sep:string -> string = <fun>
~~~~~~~~~~~~~~~~~~~~~~~~~~~

[jyh: This is a great example, but the `?sep` for `concat`
should be erased.  Also, you may want to mention that warnings can be turned
on to catch the unused variable.]

~~~~~~~~~~~~~~~~~~~~~~~~~~~ { .ocaml-toplevel }
$ ocaml -w A
# let concat ?sep x y =
     let sep = match sep with None -> "" | Some x -> x in
     x ^ sep ^ y
  ;;        
val concat : ?sep:string -> string -> string -> string = <fun>
# let uppercase_concat ?sep a b = concat (String.uppercase a) b ;;
Warning 27: unused variable sep.
val uppercase_concat : ?sep:'a -> string -> string -> string = <fun>
~~~~~~~~~~~~~~~~~~~~~~~~~~~<|MERGE_RESOLUTION|>--- conflicted
+++ resolved
@@ -36,14 +36,9 @@
 let <identifier> = <expr1> in <expr2>
 ~~~~~~~~~~~~~~~~~~~~~~~~~~~
 
-<<<<<<< HEAD
 This first evaluates `<expr1>`, and then evaluates `<expr2>` in an
 environment that has an extra variable binding, in particular, the
 binding of `<identifier>` to whatever `<expr1>` evaluated to.
-=======
-This binds `<identifier>` to the value of `<expr1>` while evaluating
-`<expr2>`, which is the called body of the expression.
->>>>>>> 4ae7cead
 
 In this form, multiple let bindings can be nested, like this:
 
@@ -754,9 +749,9 @@
   ?sep:'a -> Core.Std.String.t -> string -> ?sep:string -> string = <fun>
 ~~~~~~~~~~~~~~~~~~~~~~~~~~~
 
-[jyh: This is a great example, but the `?sep` for `concat`
+_(jyh: This is a great example, but the `?sep` for `concat`
 should be erased.  Also, you may want to mention that warnings can be turned
-on to catch the unused variable.]
+on to catch the unused variable.)_
 
 ~~~~~~~~~~~~~~~~~~~~~~~~~~~ { .ocaml-toplevel }
 $ ocaml -w A
