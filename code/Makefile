dirs= json \
      command-line-parsing guided-tour \
      variables-and-functions \
      lists-and-patterns \
      sexpr \
      maps-and-hash-tables \
      files-modules-and-programs \
      files-modules-and-programs-freq \
      files-modules-and-programs-freq-with-counter \
      files-modules-and-programs-freq-with-sig \
      files-modules-and-programs-freq-with-sig-abstract \
      files-modules-and-programs-freq-with-sig-abstract-fixed \
      files-modules-and-programs-freq-fast \
      files-modules-and-programs-freq-median \
      files-modules-and-programs-freq-with-sig-mismatch \
      files-modules-and-programs-freq-with-missing-def \
      files-modules-and-programs-freq-with-type-mismatch \
      files-modules-and-programs-freq-cyclic1 \
      files-modules-and-programs-freq-cyclic2 \
      records \
      variants \
      variants-termcol \
      variants-termcol-annotated \
      variants-termcol-fixed \
      objects \
      classes \
      imperative-programming \
      error-handling \
      memory-repr \
      gc \
<<<<<<< HEAD
      front-end \
      back-end \
      back-end-bench
=======
      functors \
      fcm \
>>>>>>> 430bc93b

# html/md files directory
OBJ=         _build

# All the source files
ml_src=       $(wildcard $(dirs:%=%/*.ml))
mli_src=      $(wildcard $(dirs:%=%/*.mli))
json_src=     $(wildcard $(dirs:%=%/*.json))
java_src=     $(wildcard $(dirs:%=%/*.java))
c_src=        $(wildcard $(dirs:%=%/*.c))
asm_src=      $(wildcard $(dirs:%=%/*.S))
cmd_src=      $(wildcard $(dirs:%=%/*.cmd))
cpp_src=      $(wildcard $(dirs:%=%/*.cpp))
atd_src=      $(wildcard $(dirs:%=%/*.atd))
scm_src=      $(wildcard $(dirs:%=%/*.scm))
syn_src=      $(wildcard $(dirs:%=%/*.syntax))
ascii_src=    $(wildcard $(dirs:%=%/*.ascii))
scripts=      $(wildcard $(dirs:%=%/*.sh))
rawscripts=   $(wildcard $(dirs:%=%/*.rawsh))
errscripts=   $(wildcard $(dirs:%=%/*.errsh))
topscripts=   $(wildcard $(dirs:%=%/*.topscript))
rawtscripts=   $(wildcard $(dirs:%=%/*.rawscript))

all_src=      $(ml_src) $(mli_src) $(json_src) $(java_src) $(c_src) \
	      $(cmd_src) $(cpp_src) $(atd_src) $(scm_src) $(syn_src) \
	      $(ascii_src) $(asm_src)
all_scripts=  $(scripts:%.sh=%.out) $(errscripts:%.errsh=%.out) \
	      $(topscripts) $(rawtscripts) $(rawscripts:%.rawsh=%.out)

# The source files all map to %.<part>.html and %.<part>.md
all_src_html= $(all_src:%=$(OBJ)/%.0.html) $(all_scripts:%=$(OBJ)/%.0.html)
all_src_md=   $(all_src:%=$(OBJ)/%.0.md) $(all_scripts:%=$(OBJ)/%.0.md)

# Binaries we run
runtop=      $(realpath ../scripts/_build/run_core_toplevel.byte)
highlight=   $(realpath ../scripts/_build/syntax_highlight_code.native)

.PHONY: all
all: $(all_src_html) $(all_src_md)
	@ :

print-%:
	@echo $($*)

json/run_github_org.out:: json/build_github_org.out
command-line-parsing/run_basic_md5.out:: command-line-parsing/build_basic_md5.out
command-line-parsing/run_basic_and_default_md5.out:: command-line-parsing/build_basic_md5_with_optional_file.out command-line-parsing/build_basic_md5_with_default_file.out
command-line-parsing/run_cal_add_sub_days.out:: command-line-parsing/build_cal_add_sub_days.out
command-line-parsing/md5_completion.out:: command-line-parsing/build_basic_md5_with_flags.out
command-line-parsing/cal_completion.out:: command-line-parsing/build_cal_add_sub_days.out

$(OBJ)/%.mli.0.html $(OBJ)/%.mli.0.md: %.mli
	@mkdir -p $(@D)
	$(highlight) -builddir $(OBJ) -cow $< || (cat $@ && rm -f $@)

$(OBJ)/%.ml.0.html $(OBJ)/%.ml.0.md: %.ml
	@mkdir -p $(@D)
	$(highlight) -builddir $(OBJ) -cow $<  || (cat $@ && rm -f $@)

$(OBJ)/%.json.0.html $(OBJ)/%.json.0.md: %.json
	@mkdir -p $(@D)
	$(highlight) -builddir $(OBJ) -pygments json $< || (cat $@ && rm -f $@)

$(OBJ)/%.syntax.0.html: %.syntax
	@mkdir -p $(@D)
	$(highlight) -builddir $(OBJ) -pygments html $< || (cat $@ && rm -f $@)

$(OBJ)/%.cmd.0.html: %.cmd
	@mkdir -p $(@D)
	$(highlight) -builddir $(OBJ) -pygments bash $< || (cat $@ && rm -f $@)

$(OBJ)/%.atd.0.html: %.atd
	@mkdir -p $(@D)
	$(highlight) -builddir $(OBJ) -cow $< || (cat $@ && rm -f $@)

$(OBJ)/%.ascii.0.html: %.ascii
	@mkdir -p $(@D)
	$(highlight) -builddir $(OBJ) -raw "Ascii Art" $< || (cat $@ && rm -f $@)

$(OBJ)/%.java.0.html: %.java
	@mkdir -p $(@D)
	$(highlight) -builddir $(OBJ) -pygments java $< || (cat $@ && rm -f $@)

$(OBJ)/%.S.0.html: %.S
	@mkdir -p $(@D)
	$(highlight) -builddir $(OBJ) -pygments gas $< || (cat $@ && rm -f $@)

$(OBJ)/%.c.0.html: %.c
	@mkdir -p $(@D)
	$(highlight) -builddir $(OBJ) -pygments c $< || (cat $@ && rm -f $@)

$(OBJ)/%.cpp.0.html: %.cpp
	@mkdir -p $(@D)
	$(highlight) -builddir $(OBJ) -pygments cpp $< || (cat $@ && rm -f $@)

$(OBJ)/%.scm.0.html: %.scm
	@mkdir -p $(@D)
	$(highlight) -builddir $(OBJ) -pygments scheme $< || (cat $@ && rm -f $@)

$(OBJ)/%.topscript.0.md $(OBJ)/%.topscript.0.html: %.topscript
	@mkdir -p $(@D)
	cd $(*D) && $(runtop) $(*F).topscript -builddir "../$(@D)"

$(OBJ)/%.rawscript.0.md $(OBJ)/%.rawscript.0.html: %.rawscript
	@mkdir -p $(@D)
	$(highlight) -builddir $(OBJ) -rawscript $<

$(OBJ)/%.out.0.html $(OBJ)/%.out.0.md: %.out
	@mkdir -p $(@D)
	$(highlight) -builddir $(OBJ) -console $<

# The outputs of the shell scripts should be checked in.
%.out.full: %.sh
	./exec_script.sh $< > $@ || (cat $@ && rm -f $@)

%.out: %.out.full
	egrep -v "(^ocamlfind |^\+)" < $< > $@

%.out.full: %.errsh
	! ./exec_script.sh $< > $@ 2>&1 || (cat $@ && rm -f $@)

%.out: %.rawsh
	cp $< $@

clean:
	find . -name \*.out | xargs rm
	rm -rf $(OBJ)

clean-%:
	find $* -name \*.out | xargs rm
	rm -rf $(OBJ)/$*

.PRECIOUS: $(all_src) $(all_scripts)<|MERGE_RESOLUTION|>--- conflicted
+++ resolved
@@ -28,14 +28,11 @@
       error-handling \
       memory-repr \
       gc \
-<<<<<<< HEAD
       front-end \
       back-end \
-      back-end-bench
-=======
+      back-end-bench \
       functors \
-      fcm \
->>>>>>> 430bc93b
+      fcm 
 
 # html/md files directory
 OBJ=         _build
